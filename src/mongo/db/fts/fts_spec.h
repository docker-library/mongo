--- conflicted
+++ resolved
@@ -46,16 +46,12 @@
     namespace fts {
 
         extern const double MAX_WEIGHT;
-<<<<<<< HEAD
         extern const double MAX_WORD_WEIGHT;
-=======
         extern const double DEFAULT_WEIGHT;
->>>>>>> 8afbec33
 
         typedef std::map<string,double> Weights; // TODO cool map
         typedef unordered_map<string,double> TermFrequencyMap;
 
-<<<<<<< HEAD
         struct ScoreHelperStruct {
             ScoreHelperStruct()
                 : freq(0), count(0), exp(0){
@@ -66,8 +62,6 @@
         };
         typedef unordered_map<string,ScoreHelperStruct> ScoreHelperMap;
 
-=======
->>>>>>> 8afbec33
         class FTSSpec {
 
             struct Tools {
@@ -101,15 +95,7 @@
              * @arg obj  document to traverse; can be a subdocument or array
              * @arg term_freqs  output parameter to store (term,score) results
              */
-<<<<<<< HEAD
-            void scoreDocument( const BSONObj& obj,
-                                const FTSLanguage& parentLanguage,
-                                const string& parentPath,
-                                bool isArray,
-                                TermFrequencyMap* term_freqs ) const;
-=======
             void scoreDocument( const BSONObj& obj, TermFrequencyMap* term_freqs ) const;
->>>>>>> 8afbec33
 
             /**
              * given a query, pulls out the pieces (in order) that go in the index first
@@ -119,21 +105,10 @@
             const Weights& weights() const { return _weights; }
             static BSONObj fixSpec( const BSONObj& spec );
 
-<<<<<<< HEAD
         private:
             //
             // Helper methods.  Invoked for TEXT_INDEX_VERSION_2 spec objects only.
             //
-
-=======
->>>>>>> 8afbec33
-            /**
-             * Get the language override for the given BSON doc.  If no language override is
-             * specified, returns currentLanguage.
-             */
-<<<<<<< HEAD
-            const FTSLanguage& _getLanguageToUseV2( const BSONObj& userDoc,
-                                                    const FTSLanguage& currentLanguage ) const;
 
             /**
              * Calculate the term scores for 'raw' and update 'term_freqs' with the result.  Parses
@@ -144,6 +119,15 @@
                                  TermFrequencyMap* term_freqs,
                                  double weight ) const;
 
+        public:
+            /**
+             * Get the language override for the given BSON doc.  If no language override is
+             * specified, returns currentLanguage.
+             */
+            const FTSLanguage* _getLanguageToUseV2( const BSONObj& userDoc,
+                                                    const FTSLanguage* currentLanguage ) const;
+
+        private:
             //
             // Deprecated helper methods.  Invoked for TEXT_INDEX_VERSION_1 spec objects only.
             //
@@ -170,15 +154,6 @@
             //
 
             TextIndexVersion _textIndexVersion;
-=======
-            FTSLanguage getLanguageToUse( const BSONObj& userDoc, const FTSLanguage currentLanguage ) const;
-
-        private:
-            void _scoreString( const Tools& tools,
-                               const StringData& raw,
-                               TermFrequencyMap* term_freqs,
-                               double weight ) const;
->>>>>>> 8afbec33
 
             const FTSLanguage* _defaultLanguage;
             string _languageOverrideField;
